--- conflicted
+++ resolved
@@ -1,13 +1,8 @@
 {
   "name": "regex-anchor",
   "displayName": "Regex Anchor",
-<<<<<<< HEAD
-  "description": "Create cross-file workspace anchor links from any regex pattern.",
+  "description": "Create cross-file workspace anchor links from any regex pattern with hover preview and inline display.",
   "version": "0.0.7",
-=======
-  "description": "Create cross-file workspace anchor links from any regex pattern with hover preview and inline display.",
-  "version": "0.0.6",
->>>>>>> d093e1de
   "publisher": "yasuraok",
   "engines": {
     "vscode": "^1.100.0"
